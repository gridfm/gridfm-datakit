--- conflicted
+++ resolved
@@ -2,28 +2,9 @@
 import plotly.express as px
 from pandapower.auxiliary import pandapowerNet
 from gridfm_datakit.process.solvers import calculate_power_imbalance
-<<<<<<< HEAD
 import matplotlib.pyplot as plt
 import numpy as np
 import os
-=======
-from typing import List, Tuple
-from tqdm import tqdm
-import matplotlib.pyplot as plt
-import numpy as np
-import os
-from gridfm_datakit.utils.config import (
-    IDX_P_NET,
-    IDX_Q_NET,
-    IDX_VM,
-    IDX_VA_SIN,
-    IDX_VA_COS,
-    IDX_PQ,
-    IDX_PV,
-    IDX_REF,
-    Sbase,
-)
->>>>>>> 95d3b0b5
 
 
 def plot_stats(base_path: str) -> None:
@@ -80,6 +61,7 @@
         f.write(fig_total_q_diff.to_html(full_html=False, include_plotlyjs=False))
 
 
+class Stats:  # network stats
 class Stats:  # network stats
     """A class to track and analyze statistics related to power grid networks.
 
@@ -203,72 +185,11 @@
         self.total_q_diff = df["total_q_diff"].values
 
 
-<<<<<<< HEAD
 def plot_feature_distributions(node_file: str, output_dir: str, sn_mva: float) -> None:
-=======
-# Plotting functions for bus-level features and distributions
-def get_edge_attr(matrix, edge_list):
-    """
-    Get the edge attributes from the adjacency matrix and edge list.
-    """
-    i = edge_list[0]
-    j = edge_list[1]
-    edge_attr = matrix[i, j]
-    return edge_attr
-
-
-def get_adj_matrix(edge_attr, edge_list, n):
-    """
-    Get the adjacency matrix from the edge attributes and edge list.
-    """
-    # TODO: optimize this
-    A = np.zeros((n, n))
-    for idx, (i, j) in enumerate(edge_list.T):
-        A[i, j] = edge_attr[idx]
-    return A
-
-
-def get_feature_data(data_list, bus_idx: int, feature_idx: int) -> np.ndarray:
-    """
-    Extract feature data for a specific bus from the dataset.
+    """
+    Create and save violin plots showing the distribution of each feature across all buses.
 
     Args:
-        data_list: List of node features grouped by scenario
-        bus_idx: Index of the bus to extract data for
-        feature_idx: Index of the feature to extract
-
-    Returns:
-        numpy.ndarray: Array of feature values for the specified bus
-    """
-    data = []
-    for sample in data_list:
-        data.append(sample[bus_idx, feature_idx].item())
-    return np.array(data)
-
-
-def get_va_deg(data_list, bus_idx: int) -> np.ndarray:
-    """
-    Calculate voltage angle in degrees for a specific bus.
-
-    Args:
-        data_list: List of node features grouped by scenario
-        bus_idx: Index of the bus to calculate voltage angle for
-
-    Returns:
-        numpy.ndarray: Array of voltage angles in degrees
-    """
-    va_sin = get_feature_data(data_list, bus_idx, IDX_VA_SIN)
-    va_cos = get_feature_data(data_list, bus_idx, IDX_VA_COS)
-    return np.degrees(np.arctan2(va_sin, va_cos))
-
-
-def plot_feature_distributions(node_file, output_dir: str) -> None:
->>>>>>> 95d3b0b5
-    """
-    Create and save violin plots showing the distribution of each feature across all buses.
-
-    Args:
-<<<<<<< HEAD
         node_file: CSV file containing node data with a 'bus' column.
         output_dir: Directory to save the plots.
     """
@@ -296,82 +217,10 @@
         # Violin plot
         parts = ax.violinplot(bus_data, showmeans=True)
 
-=======
-        node_file: Path to the generated node data CSV file
-        output_dir: Directory to save the plots
-    """
-    node_data = pd.read_csv(node_file)
-
-    # Normalize power values
-    node_data["Pd"] = node_data["Pd"] / Sbase
-    node_data["Qd"] = node_data["Qd"] / Sbase
-    node_data["Pg"] = node_data["Pg"] / Sbase
-    node_data["Qg"] = node_data["Qg"] / Sbase
-
-    # Compute net power injections
-    node_data["P_net"] = node_data["Pg"] - node_data["Pd"]
-    node_data["Q_net"] = node_data["Qg"] - node_data["Qd"]
-
-    # Convert voltage angles to sin and cos
-    node_data["Va_sin"] = np.sin(node_data["Va"] * np.pi / 180)
-    node_data["Va_cos"] = np.cos(node_data["Va"] * np.pi / 180)
-
-    # Process all data at once
-    # Add node type column
-    node_data["bus_type"] = np.argmax(
-        node_data[["PQ", "PV", "REF"]],
-        axis=1,
-    )
-    # Select features
-    feature_cols = ["P_net", "Q_net", "Vm", "Va_sin", "Va_cos", "PQ", "PV", "REF"]
-
-    # Group both nodes and edges by scenario
-    node_groups = node_data.groupby("scenario")
-
-    data_list = []
-
-    for scenario, group in tqdm(node_groups):
-        # Get node features
-        x = group[feature_cols].values
-        data_list.append(x)
-
-    # Feature names and indices
-    features: List[Tuple[str, int]] = [
-        ("P_net", IDX_P_NET),
-        ("Q_net", IDX_Q_NET),
-        ("Vm", IDX_VM),
-        ("Va_sin", IDX_VA_SIN),
-        ("Va_cos", IDX_VA_COS),
-        ("Va_deg", -1),  # Special case for voltage angle in degrees
-        ("PQ", IDX_PQ),
-        ("PV", IDX_PV),
-        ("REF", IDX_REF),
-    ]
-
-    n_buses = len(node_data["bus"].unique())
-
-    for feature_name, feature_idx in features:
-        fig, ax = plt.subplots(figsize=(15, 6))
-
-        # Collect data for all buses
-        all_bus_data = []
-        for bus in range(n_buses):
-            if feature_idx == -1:  # Special case for voltage angle in degrees
-                bus_data = get_va_deg(data_list, bus)
-            else:
-                bus_data = get_feature_data(data_list, bus, feature_idx)
-            all_bus_data.append(bus_data)
-
-        # Create violin plot
-        parts = ax.violinplot(all_bus_data, orientation="vertical", showmeans=True)
-
-        # Customize violin plot appearance
->>>>>>> 95d3b0b5
         for pc in parts["bodies"]:
             pc.set_facecolor("#D43F3A")
             pc.set_alpha(0.7)
 
-<<<<<<< HEAD
         # Add box plot overlay
         ax.boxplot(
             bus_data,
@@ -399,41 +248,4 @@
             f"distribution_{feature_name}_all_buses.png",
         )
         plt.savefig(out_path)
-=======
-        # Add individual data points
-        for i, data in enumerate(all_bus_data):
-            # Add jittered scatter points
-            x = np.random.normal(i + 1, 0.04, size=len(data))
-            ax.scatter(x, data, alpha=0.1, s=10, color="black")
-
-        # Add box plot on top of violin plot
-        ax.boxplot(
-            all_bus_data,
-            orientation="vertical",
-            widths=0.15,
-            showfliers=False,
-            showbox=True,
-            showcaps=True,
-            showmeans=False,
-            medianprops=dict(color="black", linewidth=1.5),
-        )
-
-        ax.set_title(f"{feature_name} - Distribution Across All Buses")
-        ax.set_xlabel("Bus Index")
-        ax.set_ylabel("Value")
-        ax.set_xticks(range(1, n_buses + 1))
-        ax.set_xticklabels([f"Bus {i}" for i in range(n_buses)])
-
-        # Rotate x-axis labels for better readability
-        plt.xticks(rotation=45)
-
-        # Add grid for better readability
-        ax.grid(True, alpha=0.3)
-
-        # Adjust layout and save
-        plt.tight_layout()
-        plt.savefig(
-            os.path.join(output_dir, f"distribution_{feature_name}_all_buses.png"),
-        )
->>>>>>> 95d3b0b5
         plt.close()